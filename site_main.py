--- conflicted
+++ resolved
@@ -33,23 +33,18 @@
 st.bar_chart(fram)
 
 #st.graphviz_chart(package_graph)
-layout_functions = {'danman_layout': graph.danman_layout,
-                    'spring_layout':nx.spring_layout, 
-                    'circular_layout':nx.circular_layout, 
-                    'kamada_kawai_layout':nx.kamada_kawai_layout,
-                    'random_layout':nx.random_layout, 
-                    'shell_layout':nx.shell_layout, 
-                    'spectral_layout':nx.spectral_layout, 
-                    'spiral_layout':nx.spiral_layout,                     
+layout_functions = {'Danman Layout Algorithm (Custom)': graph.danman_layout,
+                    'Spring Layout':nx.spring_layout, 
+                    'Circular Layout':nx.circular_layout, 
+                    'Kamada Kawai Layout':nx.kamada_kawai_layout,
+                    'Random Layout':nx.random_layout, 
+                    'Shell Layout':nx.shell_layout, 
+                    'Spectral Layout':nx.spectral_layout, 
+                    'Spiral Layout':nx.spiral_layout,                     
                     }
-<<<<<<< HEAD
 chosen_package = st.text_input('Choose Package:', 'aws-sdk')
 st.balloons()
 graph_layout_algo = st.selectbox('Select a graph layout:', list(layout_functions.keys()))
 plotly_graph = GRAPH.get_package_plotly(chosen_package, layout_functions[graph_layout_algo])
-=======
-graph_layout_algo = st.selectbox('Select a graph layout:', list(layout_functions.keys()))
-plotly_graph = GRAPH.get_package_plotly('aws-sdk', layout_functions[graph_layout_algo])
->>>>>>> 6dff35f0
 plotly_graph.update_layout(width = 1000, height=1000)
 st.plotly_chart(plotly_graph)